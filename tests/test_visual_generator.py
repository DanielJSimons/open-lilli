"""Tests for visual generator."""

import tempfile
from pathlib import Path
<<<<<<< HEAD
from unittest.mock import Mock, patch, MagicMock, call, ANY, mock_open  # ensure 'call' and 'ANY' is imported
=======
import unittest
from unittest.mock import Mock, patch, MagicMock, call, ANY  # ensure 'call' and 'ANY' is imported
>>>>>>> 53f2b526

import pytest
from PIL import Image
import openai

from open_lilli.models import SlidePlan, VisualExcellenceConfig, NativeChartData, ChartType, AssetLibraryConfig # Add AssetLibraryConfig
from open_lilli.visual_generator import VisualGenerator
from open_lilli.corporate_asset_library import CorporateAssetLibrary # For mocking


# Mock for PNG generation methods
MOCK_PNG_PATH = Path("mock_chart.png")

# Data for new chart types
AREA_CHART_DATA = {"type": "area", "title": "Monthly Growth", "categories": ["Jan", "Feb", "Mar"], "series": [{"name": "Growth A", "values": [10, 15, 12]}, {"name": "Growth B", "values": [8, 10, 14]}]}
DOUGHNUT_CHART_DATA = {"type": "doughnut", "title": "Market Share", "labels": ["Alpha", "Beta", "Gamma"], "values": [50, 30, 20]}


@pytest.fixture
def visual_generator_native_enabled(tmp_path):
    config = VisualExcellenceConfig(enable_native_charts=True, enable_process_flows=False, enable_asset_library=False)
    # Mock dependencies if NativeChartBuilder is instantiated within VisualGenerator's init
    with patch('open_lilli.visual_generator.NativeChartBuilder') as MockNativeChartBuilder:
        vg = VisualGenerator(output_dir=tmp_path, visual_config=config)
        vg.native_chart_builder = MockNativeChartBuilder() # Ensure it has the mock
        return vg

@pytest.fixture
def visual_generator_native_disabled(tmp_path):
    config = VisualExcellenceConfig(enable_native_charts=False, enable_process_flows=False, enable_asset_library=False)
    vg = VisualGenerator(output_dir=tmp_path, visual_config=config)
    # No need to mock NativeChartBuilder if it's not expected to be used or checked here
    return vg

# Test data for generative AI
GEN_AI_CONFIG = AssetLibraryConfig(
    generative_ai_provider="dalle3",
    generative_ai_api_key="fake_openai_key",
    generative_ai_model="dall-e-3"
)
STABLE_DIFFUSION_CONFIG = AssetLibraryConfig(
    generative_ai_provider="stablediffusion",
    generative_ai_api_key="fake_sd_key",
    generative_ai_model="sd-xl-1.0"
)


class TestVisualGenerator(unittest.TestCase):
    """Tests for VisualGenerator class."""

    def setUp(self):
        """Set up test fixtures."""
        self.temp_dir = tempfile.mkdtemp()
        # Default generator for most tests
        self.generator = VisualGenerator(output_dir=self.temp_dir)

        # Generator with GenAI configured
        gen_ai_visual_config = VisualExcellenceConfig(
            enable_generative_ai=True,
            asset_library=GEN_AI_CONFIG
        )
        self.gen_ai_generator = VisualGenerator(
            output_dir=self.temp_dir,
            visual_config=gen_ai_visual_config
        )
        # Ensure corporate_asset_library is also initialized if source_image checks it
        # based on visual_config.asset_library being present
        if gen_ai_visual_config.asset_library:
             self.gen_ai_generator.corporate_asset_library = CorporateAssetLibrary(gen_ai_visual_config.asset_library)


    def tearDown(self):
        """Clean up test fixtures."""
        # Clean up generated files
        import shutil
        shutil.rmtree(self.temp_dir, ignore_errors=True)

    def create_chart_slide(self) -> SlidePlan:
        """Create a slide with chart data."""
        return SlidePlan(
            index=1,
            slide_type="chart",
            title="Sales Performance",
            bullets=["Key insight 1"],
            chart_data={
                "type": "bar",
                "categories": ["Q1", "Q2", "Q3", "Q4"],
                "values": [100, 150, 200, 180],
                "title": "Quarterly Sales",
                "xlabel": "Quarter",
                "ylabel": "Sales ($K)"
            }
        )

    def create_image_slide(self) -> SlidePlan:
        """Create a slide with image query."""
        return SlidePlan(
            index=2,
            slide_type="image",
            title="Market Growth",
            bullets=["Market expanding"],
            image_query="business growth market"
        )

    def test_init(self):
        """Test VisualGenerator initialization."""
        assert self.generator.output_dir == Path(self.temp_dir)
        assert self.generator.output_dir.exists()
        assert isinstance(self.generator.theme_colors, dict)
        assert "primary" in self.generator.theme_colors

    def test_generate_visuals_with_chart(self):
        """Test generating visuals for slides with charts."""
        slides = [self.create_chart_slide()]
        
        visuals = self.generator.generate_visuals(slides)
        
        assert 1 in visuals
        assert "chart" in visuals[1]
        
        # Check file was created
        chart_path = Path(visuals[1]["chart"])
        assert chart_path.exists()
        assert chart_path.suffix == ".png"

    @patch('requests.get')
    def test_generate_visuals_with_image_success(self, mock_get):
        """Test generating visuals with successful image download."""
        # Mock successful image download
        mock_response = Mock()
        mock_response.content = b"fake_image_content"
        mock_response.raise_for_status = Mock()
        mock_get.return_value = mock_response
        
        slides = [self.create_image_slide()]
        
        visuals = self.generator.generate_visuals(slides)
        
        assert 2 in visuals
        assert "image" in visuals[2]
        
        # Check file was created
        image_path = Path(visuals[2]["image"])
        assert image_path.exists()

    def test_generate_visuals_with_image_fallback(self):
        """Test generating visuals with image fallback to placeholder."""
        slides = [self.create_image_slide()]
        
        # This will fail to download and create a placeholder
        visuals = self.generator.generate_visuals(slides)
        
        assert 2 in visuals
        assert "image" in visuals[2]
        
        # Check placeholder was created
        image_path = Path(visuals[2]["image"])
        assert image_path.exists()
        assert "placeholder" in image_path.name

    def test_generate_bar_chart(self):
        """Test bar chart generation."""
        slide = self.create_chart_slide()
        
        chart_path = self.generator._generate_bar_chart(slide)

        assert chart_path is not None
        assert chart_path.exists()
        assert "bar" in chart_path.name

    def test_generate_area_chart(self):
        """Test area chart generation."""
        slide = SlidePlan(index=3, slide_type="chart", title="Area Chart Test", chart_data=AREA_CHART_DATA.copy()) # Use .copy() if data is modified in tested method

        chart_path = self.generator._generate_area_chart(slide)

        assert chart_path is not None
        assert chart_path.exists()
        assert "chart_slide_3_area.png" in chart_path.name
        try:
            with Image.open(chart_path) as img:
                assert img.format == "PNG"
        except Exception as e:
            pytest.fail(f"Failed to open generated area chart: {e}")

    def test_generate_doughnut_chart(self):
        """Test doughnut chart generation."""
        slide = SlidePlan(index=4, slide_type="chart", title="Doughnut Chart Test", chart_data=DOUGHNUT_CHART_DATA.copy()) # Use .copy()

        chart_path = self.generator._generate_doughnut_chart(slide)

        assert chart_path is not None
        assert chart_path.exists()
        assert "chart_slide_4_doughnut.png" in chart_path.name
        try:
            with Image.open(chart_path) as img:
                assert img.format == "PNG"
        except Exception as e:
            pytest.fail(f"Failed to open generated doughnut chart: {e}")


@patch('open_lilli.visual_generator.VisualGenerator._generate_bar_chart', return_value=MOCK_PNG_PATH)
def test_native_bar_chart_when_enabled(mock_generate_bar, visual_generator_native_enabled):
    vg = visual_generator_native_enabled
    slide = SlidePlan(index=0, slide_type="chart", title="Test", chart_data={"type": "bar", "categories": ["A"], "values": [1]})
    visuals = vg.generate_visuals([slide])
    assert visuals[0] == {"native_chart": "pending"}
    mock_generate_bar.assert_not_called()

@patch('open_lilli.visual_generator.VisualGenerator._generate_line_chart', return_value=MOCK_PNG_PATH)
def test_native_line_chart_when_enabled(mock_generate_line, visual_generator_native_enabled):
    vg = visual_generator_native_enabled
    slide = SlidePlan(index=0, slide_type="chart", title="Test", chart_data={"type": "line", "x": [1], "y": [1]})
    visuals = vg.generate_visuals([slide])
    assert visuals[0] == {"native_chart": "pending"}
    mock_generate_line.assert_not_called()

@patch('open_lilli.visual_generator.VisualGenerator._generate_bar_chart', return_value=MOCK_PNG_PATH) # Assuming column uses _generate_bar_chart or similar
def test_native_column_chart_when_enabled(mock_generate_bar, visual_generator_native_enabled): # RENAMED from mock_generate_column
    vg = visual_generator_native_enabled
    slide = SlidePlan(index=0, slide_type="chart", title="Test", chart_data={"type": "column", "categories": ["A"], "values": [1]})
    visuals = vg.generate_visuals([slide])
    assert visuals[0] == {"native_chart": "pending"}
    mock_generate_bar.assert_not_called() # Or assert specific type if _generate_column_chart exists

@patch('open_lilli.visual_generator.VisualGenerator._generate_pie_chart', return_value=MOCK_PNG_PATH)
def test_png_fallback_for_other_types_when_native_enabled(mock_generate_pie, visual_generator_native_enabled):
    vg = visual_generator_native_enabled
    slide = SlidePlan(index=0, slide_type="chart", title="Test", chart_data={"type": "pie", "labels": ["L"], "values": [1]})
    visuals = vg.generate_visuals([slide])
    assert visuals[0] == {"chart": str(MOCK_PNG_PATH)}
    mock_generate_pie.assert_called_once()

@patch('open_lilli.visual_generator.VisualGenerator._generate_bar_chart', return_value=MOCK_PNG_PATH)
def test_png_fallback_when_native_disabled(mock_generate_bar, visual_generator_native_disabled):
    vg = visual_generator_native_disabled
    slide = SlidePlan(index=0, slide_type="chart", title="Test", chart_data={"type": "bar", "categories": ["A"], "values": [1]})
    visuals = vg.generate_visuals([slide])
    assert visuals[0] == {"chart": str(MOCK_PNG_PATH)}
    mock_generate_bar.assert_called_once()

@patch('open_lilli.visual_generator.VisualGenerator._generate_pie_chart', return_value=MOCK_PNG_PATH)
def test_explicit_native_request_honored(mock_generate_pie, visual_generator_native_enabled):
    vg = visual_generator_native_enabled
    slide = SlidePlan(index=0, slide_type="chart", title="Test", chart_data={"type": "pie", "native_chart": "pending", "labels": ["L"], "values": [1]})
    visuals = vg.generate_visuals([slide])
    assert visuals[0] == {"native_chart": "pending"}
    mock_generate_pie.assert_not_called()

@patch('open_lilli.visual_generator.VisualGenerator._generate_bar_chart', return_value=MOCK_PNG_PATH) # Assuming NativeChartData might be bar
def test_native_chart_data_instance_handled(mock_generate_bar, visual_generator_native_enabled):
    vg = visual_generator_native_enabled
    chart_data_obj = NativeChartData(chart_type=ChartType.BAR, title="Native Obj", categories=["A"], series=[{"name": "S1", "values": [1]}])
    slide = SlidePlan(index=0, slide_type="chart", title="Test", chart_data=chart_data_obj)
    visuals = vg.generate_visuals([slide])
    assert visuals[0] == {"native_chart": "pending"}
    mock_generate_bar.assert_not_called()

# Test for when chart_data is not a dict or NativeChartData (should fallback or log error, ensure it doesn't crash)
@patch('open_lilli.visual_generator.VisualGenerator.generate_chart', return_value=MOCK_PNG_PATH) # Mock the generic generate_chart
def test_invalid_chart_data_type_fallback(mock_generate_chart_png, visual_generator_native_enabled):
    vg = visual_generator_native_enabled
    slide = SlidePlan(index=0, slide_type="chart", title="Test", chart_data="this is not a dict") # Invalid chart_data
    # This call should not raise an unhandled exception due to type error
    # The implementation in VisualGenerator's generate_visuals logs an error and continues.
    # We expect no visuals to be generated for the chart part or a fallback to PNG if generate_chart can handle it.
    # Based on current VisualGenerator, an error is logged, and no chart visual is added to 'visuals'.
    visuals = vg.generate_visuals([slide])
    assert 0 not in visuals or ("chart" not in visuals[0] and "native_chart" not in visuals[0])
    # Depending on implementation, generate_chart might be called or not.
    # If it's called, it should handle the non-dict data gracefully.
    # If the new logic in generate_visuals catches this before calling generate_chart, then it won't be called.
    # The current VisualGenerator change has a try-except that logs error, so generate_chart (PNG) won't be called.
    mock_generate_chart_png.assert_not_called()

# --- Area Chart ---
@patch('open_lilli.visual_generator.VisualGenerator._generate_area_chart', return_value=Path("mock_area_chart.png"))
def test_native_area_chart_when_enabled(mock_generate_area_png, visual_generator_native_enabled):
    vg = visual_generator_native_enabled
    # Use a simplified version of AREA_CHART_DATA for this test if full data isn't needed for flagging logic
    slide_area_data = {"type": "area", "categories": ["X1", "X2"], "series": [{"name": "S1", "values": [1,2]}]}
    slide = SlidePlan(index=0, slide_type="chart", title="Test Area", chart_data=slide_area_data)
    visuals = vg.generate_visuals([slide])
    assert visuals[0] == {"native_chart": "pending"}
    mock_generate_area_png.assert_not_called()

@patch('open_lilli.visual_generator.VisualGenerator._generate_area_chart', return_value=MOCK_PNG_PATH)
def test_png_area_chart_when_native_disabled(mock_generate_area_png, visual_generator_native_disabled):
    vg = visual_generator_native_disabled
    slide_area_data = {"type": "area", "categories": ["X1", "X2"], "series": [{"name": "S1", "values": [1,2]}]}
    slide = SlidePlan(index=0, slide_type="chart", title="Test Area PNG", chart_data=slide_area_data)
    visuals = vg.generate_visuals([slide])
    assert visuals[0] == {"chart": str(MOCK_PNG_PATH)}
    mock_generate_area_png.assert_called_once()

# --- Doughnut Chart ---
@patch('open_lilli.visual_generator.VisualGenerator._generate_doughnut_chart', return_value=Path("mock_doughnut_chart.png"))
def test_native_doughnut_chart_when_enabled(mock_generate_doughnut_png, visual_generator_native_enabled):
    vg = visual_generator_native_enabled
    slide_doughnut_data = {"type": "doughnut", "labels": ["L1", "L2"], "values": [1,2]}
    slide = SlidePlan(index=0, slide_type="chart", title="Test Doughnut", chart_data=slide_doughnut_data)
    visuals = vg.generate_visuals([slide])
    assert visuals[0] == {"native_chart": "pending"}
    mock_generate_doughnut_png.assert_not_called()

@patch('open_lilli.visual_generator.VisualGenerator._generate_doughnut_chart', return_value=MOCK_PNG_PATH)
def test_png_doughnut_chart_when_native_disabled(mock_generate_doughnut_png, visual_generator_native_disabled):
    vg = visual_generator_native_disabled
    slide_doughnut_data = {"type": "doughnut", "labels": ["L1", "L2"], "values": [1,2]}
    slide = SlidePlan(index=0, slide_type="chart", title="Test Doughnut PNG", chart_data=slide_doughnut_data)
    visuals = vg.generate_visuals([slide])
    assert visuals[0] == {"chart": str(MOCK_PNG_PATH)}
    mock_generate_doughnut_png.assert_called_once()


def test_generate_line_chart(self):
    """Test line chart generation."""
    slide = self.create_chart_slide()
    slide.chart_data["type"] = "line"
    slide.chart_data["x"] = [1, 2, 3, 4]
    slide.chart_data["y"] = [100, 150, 200, 180]
    
    chart_path = self.generator._generate_line_chart(slide)
    
    assert chart_path is not None
    assert chart_path.exists()
    assert "line" in chart_path.name

def test_generate_pie_chart(self):
    """Test pie chart generation."""
    slide = self.create_chart_slide()
    slide.chart_data = {
        "type": "pie",
        "labels": ["A", "B", "C"],
        "values": [30, 40, 30],
        "title": "Distribution"
    }
    
    chart_path = self.generator._generate_pie_chart(slide)
    
    assert chart_path is not None
    assert chart_path.exists()
    assert "pie" in chart_path.name

# --- Tests for T-72 (Generative AI Provider) ---

@patch('openai.Image.create')
@patch('requests.get')
@patch('open_lilli.visual_generator.Image.open') # Mock PIL.Image.open via its import location
def test_source_from_generative_ai_dalle3_success(self, mock_pil_image_open, mock_requests_get, mock_openai_create):
    """Test _source_from_generative_ai with DALL·E 3 successfully generates and saves an image."""
    # Setup mocks
    mock_openai_create.return_value = MagicMock(data=[MagicMock(url="https://fake.openai.com/image.png")])

    mock_image_content = b"fake_image_bytes"
    mock_requests_response = MagicMock()
    mock_requests_response.content = mock_image_content
    mock_requests_response.raise_for_status = MagicMock()
    mock_requests_get.return_value = mock_requests_response

    mock_pil_img_instance = MagicMock()
    mock_pil_image_open.return_value = mock_pil_img_instance # To simulate saving

    slide_plan = SlidePlan(
        index=0,
        slide_type="content",
        title="AI Benefits",
        bullets=["Faster processing", "New insights"],
        image_query="abstract concept of AI"
    )
    
    # Use the generator configured for GenAI
    vg = self.gen_ai_generator
    
    # Directly call the method to test its isolated behavior
    # This requires visual_config and asset_library to be set up for generative_ai_provider
    if not vg.visual_config or not vg.visual_config.asset_library:
        pytest.fail("VisualGenerator not configured correctly for GenAI test.")

    vg.visual_config.asset_library.generative_ai_provider = "dalle3"
    vg.visual_config.asset_library.generative_ai_api_key = "test_dalle_key"
    vg.visual_config.asset_library.generative_ai_model = "dall-e-3"


    with patch('builtins.open', mock_open()) as mock_file_write:
        result_path = vg._source_from_generative_ai(
            query="abstract concept of AI",
            slide_index=0,
            slide_context=slide_plan,
            palette=vg.theme_colors
        )

    assert result_path is not None
    assert result_path.name.startswith("gen_image_slide_0_abstract_concept_of_ai")
    assert result_path.suffix == ".png"

    mock_openai_create.assert_called_once()
    args_create, kwargs_create = mock_openai_create.call_args

    # Assert prompt construction
    self.assertIn("abstract concept of AI", kwargs_create['prompt'])
    self.assertIn("Slide title: 'AI Benefits'", kwargs_create['prompt'])
    self.assertIn("Slide bullets: Faster processing; New insights", kwargs_create['prompt'])
    self.assertIn("photorealistic", kwargs_create['prompt'])
    # Check a primary color from default theme_colors is in prompt
    self.assertIn(f"primary color {vg.theme_colors['primary']}", kwargs_create['prompt'])


    assert kwargs_create['model'] == "dall-e-3"
    assert openai.api_key == "test_dalle_key" # Check API key was set

    mock_requests_get.assert_called_once_with("https://fake.openai.com/image.png", timeout=30)
    mock_file_write.assert_called_once_with(result_path, 'wb')
    mock_file_write().write.assert_called_once_with(mock_image_content)

@patch.object(VisualGenerator, '_generate_placeholder_image')
def test_source_from_generative_ai_stablediffusion_placeholder(self, mock_gen_placeholder):
    """Test _source_from_generative_ai with StableDiffusion uses placeholder."""

    sd_visual_config = VisualExcellenceConfig(
        enable_generative_ai=True, # ensure this is True for the source_image path
        asset_library=STABLE_DIFFUSION_CONFIG
    )
    vg = VisualGenerator(output_dir=self.temp_dir, visual_config=sd_visual_config)
    if sd_visual_config.asset_library: # ensure CAL is init if source_image checks it
        vg.corporate_asset_library = CorporateAssetLibrary(sd_visual_config.asset_library)


    mock_gen_placeholder.return_value = Path(self.temp_dir) / "sd_placeholder.png"

    slide_plan = SlidePlan(index=1, slide_type="content", title="SD Test", image_query="diffusion art")

    with self.assertLogs(logger='open_lilli.visual_generator', level='WARNING') as log_watcher:
        result_path = vg._source_from_generative_ai(
            query="diffusion art",
            slide_index=1,
            slide_context=slide_plan,
            palette=vg.theme_colors
        )

    assert result_path == mock_gen_placeholder.return_value
    mock_gen_placeholder.assert_called_once_with("StableDiffusion: diffusion art", 1)
    self.assertTrue(any("Stable Diffusion provider selected, but implementation is a placeholder" in message for message in log_watcher.output))

@patch.object(VisualGenerator, '_source_from_generative_ai')
@patch.object(VisualGenerator, '_source_from_unsplash')
def test_source_image_gen_ai_success_skips_unsplash(self, mock_unsplash, mock_gen_ai):
    """Test source_image uses GenAI result and skips Unsplash."""
    mock_gen_ai.return_value = Path(self.temp_dir) / "gen_ai_image.png"

    vg = self.gen_ai_generator # Uses dalle3 config by default in setup
    slide_plan = SlidePlan(index=0, slide_type="content", title="Test", image_query="test query")

    result = vg.source_image(query="test query", slide_index=0, slide_plan=slide_plan)

    assert result == mock_gen_ai.return_value
    mock_gen_ai.assert_called_once_with("test query", 0, slide_plan, vg.theme_colors)
    mock_unsplash.assert_not_called()

@patch.object(VisualGenerator, '_source_from_generative_ai')
@patch.object(VisualGenerator, '_source_from_unsplash')
@patch.object(VisualGenerator, '_generate_placeholder_image')
def test_source_image_gen_ai_fails_calls_unsplash(self, mock_placeholder, mock_unsplash, mock_gen_ai):
    """Test source_image tries Unsplash if GenAI fails."""
    mock_gen_ai.return_value = None # GenAI fails
    mock_unsplash.return_value = Path(self.temp_dir) / "unsplash_image.jpg"

    vg = self.gen_ai_generator
    slide_plan = SlidePlan(index=0, slide_type="content", title="Test", image_query="test query")

    result = vg.source_image(query="test query", slide_index=0, slide_plan=slide_plan)

    assert result == mock_unsplash.return_value
    mock_gen_ai.assert_called_once()
    mock_unsplash.assert_called_once_with("test query", 0)
    mock_placeholder.assert_not_called()

@patch.object(VisualGenerator, '_source_from_generative_ai')
@patch.object(VisualGenerator, '_source_from_unsplash')
@patch.object(VisualGenerator, '_generate_placeholder_image')
def test_source_image_all_fail_calls_placeholder(self, mock_placeholder, mock_unsplash, mock_gen_ai):
    """Test source_image uses placeholder if GenAI and Unsplash fail."""
    mock_gen_ai.return_value = None
    mock_unsplash.return_value = None
    mock_placeholder.return_value = Path(self.temp_dir) / "placeholder.png"

    vg = self.gen_ai_generator
    slide_plan = SlidePlan(index=0, slide_type="content", title="Test", image_query="test query")

    result = vg.source_image(query="test query", slide_index=0, slide_plan=slide_plan)

    assert result == mock_placeholder.return_value
    mock_gen_ai.assert_called_once()
    mock_unsplash.assert_called_once()
    mock_placeholder.assert_called_once_with("test query", 0)


# --- Tests for T-73 Integration (target_aspect_ratio in generate_visuals) ---
@patch('open_lilli.visual_generator.CorporateAssetLibrary') # Mock the CAL class itself
def test_generate_visuals_passes_target_aspect_ratio_to_cal(self, MockCorporateAssetLibrary):
    """Test generate_visuals calculates and passes target_aspect_ratio to CAL."""

    # Setup mock CAL instance and its method
    mock_cal_instance = MockCorporateAssetLibrary.return_value
    mock_cal_instance.get_brand_approved_image.return_value = Path(self.temp_dir) / "cal_image.png"

    # Setup mock template_parser
    mock_template_parser = MagicMock()
    mock_layout = MagicMock()
    mock_placeholder_shape = MagicMock()
    mock_placeholder_shape.width = 1600 # EMU or consistent unit
    mock_placeholder_shape.height = 900  # EMU or consistent unit
    # Assuming the heuristic for identifying picture placeholders
    # For example, by checking a 'type_name' attribute added by the parser
    mock_placeholder_shape.type_name = "PICTURE"

    mock_layout.placeholders = [mock_placeholder_shape]
    mock_template_parser.get_layout.return_value = mock_layout

    # Configure VisualGenerator with this mock parser and CAL
    config_with_cal = VisualExcellenceConfig(
        enable_asset_library=True,
        asset_library=AssetLibraryConfig(dam_api_url="http://fake.dam") # Needs some config for CAL to be init'd
    )
    vg = VisualGenerator(
        output_dir=self.temp_dir,
        template_parser=mock_template_parser,
        visual_config=config_with_cal
    )
    # Manually assign the mocked CAL instance if it's not done via constructor due to patching class
    vg.corporate_asset_library = mock_cal_instance


    slide = SlidePlan(
        index=0,
        slide_type="image",
        title="CAL Test",
        image_query="corporate image",
        layout_id=1 # Important for triggering aspect ratio logic
    )
    vg.generate_visuals([slide])

    expected_aspect_ratio = 1600 / 900
    mock_cal_instance.get_brand_approved_image.assert_called_once_with(
        query="corporate image",
        slide_index=0,
        orientation=None,
        dominant_color=None,
        tags=None,
        target_aspect_ratio=expected_aspect_ratio
    )

@patch('open_lilli.visual_generator.CorporateAssetLibrary')
def test_generate_visuals_no_aspect_ratio_if_no_parser_or_layout(self, MockCorporateAssetLibrary):
    """Test target_aspect_ratio is None if no parser or layout_id."""
    mock_cal_instance = MockCorporateAssetLibrary.return_value
    mock_cal_instance.get_brand_approved_image.return_value = Path(self.temp_dir) / "cal_image_no_ratio.png"

    config_with_cal = VisualExcellenceConfig(
        enable_asset_library=True,
        asset_library=AssetLibraryConfig(dam_api_url="http://fake.dam")
    )
    # Case 1: No template_parser
    vg_no_parser = VisualGenerator(output_dir=self.temp_dir, template_parser=None, visual_config=config_with_cal)
    vg_no_parser.corporate_asset_library = mock_cal_instance

    slide_no_parser = SlidePlan(index=0, slide_type="image", title="Test", image_query="q", layout_id=1)
    vg_no_parser.generate_visuals([slide_no_parser])

    mock_cal_instance.get_brand_approved_image.assert_called_with(
        query="q", slide_index=0, orientation=None, dominant_color=None, tags=None, target_aspect_ratio=None
    )
    mock_cal_instance.reset_mock()

    # Case 2: No layout_id
    mock_template_parser = MagicMock() # Has parser, but slide has no layout_id
    vg_no_layout_id = VisualGenerator(output_dir=self.temp_dir, template_parser=mock_template_parser, visual_config=config_with_cal)
    vg_no_layout_id.corporate_asset_library = mock_cal_instance

    slide_no_layout_id = SlidePlan(index=1, slide_type="image", title="Test", image_query="q2", layout_id=None)
    vg_no_layout_id.generate_visuals([slide_no_layout_id])

    mock_cal_instance.get_brand_approved_image.assert_called_with(
        query="q2", slide_index=1, orientation=None, dominant_color=None, tags=None, target_aspect_ratio=None
    )


def test_generate_chart_unknown_type(self):
    """Test chart generation with unknown type falls back to bar."""
    slide = self.create_chart_slide()
    slide.chart_data["type"] = "unknown"
    
    chart_path = self.generator.generate_chart(slide)
    
    assert chart_path is not None
    assert "bar" in chart_path.name

def test_generate_chart_no_data(self):
    """Test chart generation with no chart data."""
    slide = SlidePlan(
        index=1,
        slide_type="content",
        title="No Chart",
        bullets=[]
    )
    
    result = self.generator.generate_chart(slide)
    assert result is None

@patch('requests.get')
def test_source_from_unsplash_success(self, mock_get):
    """Test successful image sourcing from Unsplash."""
    mock_response = Mock()
    mock_response.content = b"fake_image_content"
    mock_response.raise_for_status = Mock()
    mock_get.return_value = mock_response
    
    image_path = self.generator._source_from_unsplash("business", 1)
    
    assert image_path is not None
    assert image_path.exists()
    assert "business" in image_path.name

@patch('requests.get')
def test_source_from_unsplash_failure(self, mock_get):
    """Test handling of Unsplash API failure."""
    mock_get.side_effect = Exception("Network error")
    
    image_path = self.generator._source_from_unsplash("business", 1)
    assert image_path is None

def test_generate_placeholder_image(self):
    """Test placeholder image generation."""
    image_path = self.generator._generate_placeholder_image("test query", 1)
    
    assert image_path.exists()
    assert "placeholder" in image_path.name
    assert "test_query" in image_path.name
    
    # Check image is valid
    with Image.open(image_path) as img:
        assert img.size == (1600, 900)
        assert img.mode == "RGB"

def test_generate_placeholder_image_empty_query(self):
    """Test placeholder generation with empty query."""
    image_path = self.generator._generate_placeholder_image("", 1)
    
    assert image_path.exists()
    assert "placeholder" in image_path.name

def test_create_icon_visual_arrow(self):
    """Test arrow icon creation."""
    icon_path = self.generator.create_icon_visual("arrow", 1)
    
    assert icon_path.exists()
    assert "arrow" in icon_path.name
    
    # Check image is valid
    with Image.open(icon_path) as img:
        assert img.size == (400, 400)

def test_create_icon_visual_check(self):
    """Test checkmark icon creation."""
    icon_path = self.generator.create_icon_visual("check", 1)
    
    assert icon_path.exists()
    assert "check" in icon_path.name

def test_create_icon_visual_default(self):
    """Test default icon creation."""
    icon_path = self.generator.create_icon_visual("unknown", 1)
    
    assert icon_path.exists()
    assert "unknown" in icon_path.name

def test_resize_image(self):
    """Test image resizing."""
    # Create a test image
    test_img = Image.new('RGB', (800, 600), color='red')
    test_path = Path(self.temp_dir) / "test_image.png"
    test_img.save(test_path)
    
    # Resize it
    resized_path = self.generator.resize_image(test_path, (400, 300))
    
    assert resized_path.exists()
    assert "resized_" in resized_path.name
    
    # Check resized dimensions
    with Image.open(resized_path) as img:
        assert img.size == (400, 300)

def test_resize_image_aspect_ratio(self):
    """Test image resizing preserves aspect ratio."""
    # Create a wide test image
    test_img = Image.new('RGB', (1200, 400), color='blue')
    test_path = Path(self.temp_dir) / "wide_image.png"
    test_img.save(test_path)
    
    # Resize to square target
    resized_path = self.generator.resize_image(test_path, (600, 600))
    
    with Image.open(resized_path) as img:
        assert img.size == (600, 600)
        # Should have white borders due to aspect ratio preservation

def test_get_visual_summary(self):
    """Test visual summary generation."""
    visuals = {
        1: {"chart": "chart_slide_1_bar.png"},
        2: {"image": "image_slide_2.jpg"},
        3: {"chart": "chart_slide_3_pie.png", "image": "image_slide_3.jpg"}
    }
    
    summary = self.generator.get_visual_summary(visuals)
    
    assert summary["total_slides_with_visuals"] == 3
    assert summary["total_charts"] == 2
    assert summary["total_images"] == 2
    assert summary["chart_types"]["bar"] == 1
    assert summary["chart_types"]["pie"] == 1
    assert summary["output_directory"] == str(self.generator.output_dir)

def test_get_visual_summary_empty(self):
    """Test visual summary with no visuals."""
    summary = self.generator.get_visual_summary({})
    
    assert summary["total_slides_with_visuals"] == 0
    assert summary["total_charts"] == 0
    assert summary["total_images"] == 0
    assert summary["chart_types"] == {}

def test_source_image_query_cleaning(self):
    """Test that image queries are properly cleaned."""
    # Query with special characters
    dirty_query = "business & growth! @#$%"
    
    image_path = self.generator.source_image(dirty_query, 1)
    
    assert image_path is not None
    # Should create placeholder since Unsplash will likely fail
    assert "placeholder" in image_path.name

def test_source_image_empty_query(self):
    """Test handling of empty image query."""
    image_path = self.generator.source_image("", 1)
    
    assert image_path is not None
    assert "placeholder" in image_path.name

def test_theme_colors_usage(self):
    """Test that theme colors are used in visuals."""
    # Test with custom theme
    custom_colors = {
        "primary": "#FF0000",
        "secondary": "#00FF00", 
        "background": "#FFFFFF"
    }
    
    custom_generator = VisualGenerator(
        output_dir=self.temp_dir,
        theme_colors=custom_colors
    )
    
    assert custom_generator.theme_colors["primary"] == "#FF0000"
    
    # Generate a chart and verify it uses the theme
    slide = self.create_chart_slide()
    chart_path = custom_generator.generate_chart(slide)
    
    assert chart_path is not None
    assert chart_path.exists()<|MERGE_RESOLUTION|>--- conflicted
+++ resolved
@@ -2,12 +2,8 @@
 
 import tempfile
 from pathlib import Path
-<<<<<<< HEAD
 from unittest.mock import Mock, patch, MagicMock, call, ANY, mock_open  # ensure 'call' and 'ANY' is imported
-=======
 import unittest
-from unittest.mock import Mock, patch, MagicMock, call, ANY  # ensure 'call' and 'ANY' is imported
->>>>>>> 53f2b526
 
 import pytest
 from PIL import Image
